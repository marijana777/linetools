--- conflicted
+++ resolved
@@ -29,11 +29,6 @@
 
     from PyQt5.QtWidgets import QApplication
     from linetools.guis.xabssysgui import XAbsSysGui
-<<<<<<< HEAD
-    import warnings
-=======
-    from IPython import embed
->>>>>>> 813f37aa
 
     # Normalized?
     norm = True
@@ -55,15 +50,12 @@
 
     # Read AbsSystem
     from linetools.isgm.abssystem import GenericAbsSystem
-<<<<<<< HEAD
     abs_sys = GenericAbsSystem.from_json(pargs.abssys_file)#, chk_vel=False)
-    if len(abs_sys.list_of_abslines()) == 0:
-        warnings.warn("No absorption lines given.  I hope you intended that to be the case!")
-=======
     if not pargs.chk_z:
         warnings.warn("Not checking your system's velocity limits.  This is the Default but be so warned.")
     abs_sys = GenericAbsSystem.from_json(pargs.abssys_file, chk_z=pargs.chk_z)
->>>>>>> 813f37aa
+    if len(abs_sys.list_of_abslines()) == 0:
+        warnings.warn("No absorption lines given.  I hope you intended that to be the case!")
 
     app = QApplication(sys.argv)
 
