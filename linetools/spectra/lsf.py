--- conflicted
+++ resolved
@@ -236,9 +236,6 @@
 
         # transform to wavelength in float() form assuming Angstroms
         col_names = self._data.keys()
-<<<<<<< HEAD
-        col_waves = [float(name.split('A')[0]) for name in col_names[1:]]
-=======
         col_waves = np.array([float(name.split('A')[0]) for name in col_names[1:]])
 
         # find out the closest 3 columns to wv0, for simplicity
@@ -259,14 +256,13 @@
         good_keys = good_keys[ind_mid - 1 : ind_mid + 2]
         data_aux = self._data[good_keys]
         col_waves_aux = col_waves[ind_mid - 1 : ind_mid + 2]
->>>>>>> 147ad1df
 
         lsf_vals = []
         for row in data_aux:
             aux_val = []
             for i in range(0, len(row)):
                 aux_val += [row[i]]
-<<<<<<< HEAD
+
             #we don't want to extrapolate wildly, but allow LSF instantiations for wv0 outside range of 'col_waves'
             if (wv0.value >= col_waves[0]) & (wv0.value <= col_waves[-1]):
                 f = interp1d(col_waves,aux_val,bounds_error=True,kind='linear') #no need to extrapolate
@@ -290,11 +286,6 @@
                         "LSF may result from extrapolation outside wavelength range characterized for grating.")
             else:
                 raise ValueError("wv0 too far outside range of defined LSFs.  Perhaps you've chosen the wrong grating?")
-=======
-            # import pdb; pdb.set_trace()
-            f = interp1d(col_waves_aux, aux_val, bounds_error=True, kind='linear') # we do not want to extrapolate
-            lsf_vals += [f(wv0)]
->>>>>>> 147ad1df
         lsf_vals = np.array(lsf_vals)
 
         # normalize
